--- conflicted
+++ resolved
@@ -399,15 +399,22 @@
         </div>
       </section>
 
-<<<<<<< HEAD
       <section
         class="workspace-panel"
         id="sim-shell-preview"
         aria-labelledby="simShellTitle"
       >
-        <h2 id="simShellTitle" class="section-title">
-          CDC Method Preview (beta)
-        </h2>
+        <div class="section-title-row">
+          <div>
+            <h2 id="simShellTitle" class="section-title">
+              CDC Method Preview (beta)
+            </h2>
+            <p class="section-lead">
+              Load the CDC Method Comparator to see how polling, trigger, and
+              log-based capture respond as you run the same operations.
+            </p>
+          </div>
+        </div>
         <div id="simShellRoot">
           <p>Preparing simulator preview…</p>
         </div>
@@ -418,22 +425,6 @@
         ></div>
       </section>
     </main>
-=======
-    <section class="workspace-panel" id="sim-shell-preview" aria-labelledby="simShellTitle">
-      <div class="section-title-row">
-        <div>
-          <h2 id="simShellTitle" class="section-title">CDC Method Preview (beta)</h2>
-          <p class="section-lead">Load the CDC Method Comparator to see how polling, trigger, and log-based capture respond
-            as you run the same operations.</p>
-        </div>
-      </div>
-      <div id="simShellRoot">
-        <p>Preparing simulator preview…</p>
-      </div>
-      <div id="methodGuidance" class="method-guidance" aria-live="polite"></div>
-    </section>
-  </main>
->>>>>>> 97bf32fd
 
     <footer class="footer">
       <span
@@ -545,7 +536,6 @@
       </div>
     </div>
 
-<<<<<<< HEAD
     <!-- Appwrite SDK + config -->
     <script src="https://cdn.jsdelivr.net/npm/appwrite@13.0.0"></script>
     <script>
@@ -562,39 +552,6 @@
           "X-Appwrite-Project": "68e009780030a983a57d",
         },
         featureFlags: [
-=======
-  <!-- Appwrite SDK + config -->
-  <script src="https://cdn.jsdelivr.net/npm/appwrite@13.0.0"></script>
-  <script>
-    window.APPWRITE_CFG = {
-      endpoint: "https://cloud.appwrite.io/v1",
-      projectId: "68e009780030a983a57d",
-      databaseId: "68e028d90039fa4588f5",
-      collectionId: "events",
-      scenarioCollectionId: "scenarios",
-      shareBaseUrl: "https://girhun.github.io/Lets-Talk-CDC-Change-Feed-Playground/",
-      channel: (db, col) => `databases.${db}.collections.${col}.documents`,
-      assetHeaders: {
-        "X-Appwrite-Project": "68e009780030a983a57d",
-      },
-      featureFlags: [
-        "comparator_v2",
-        "ff_event_bus",
-        "ff_pause_resume",
-        "ff_query_slider",
-        "ff_crud_fix",
-        "ff_event_log",
-        "ff_metrics",
-        "ff_schema_demo",
-        "ff_multitable"
-      ]
-    };
-  </script>
-  <script>
-    window.CDC_FEATURE_FLAGS = Array.isArray(window.CDC_FEATURE_FLAGS)
-      ? window.CDC_FEATURE_FLAGS.slice()
-      : [
->>>>>>> 97bf32fd
           "comparator_v2",
           "ff_event_bus",
           "ff_pause_resume",
@@ -604,8 +561,6 @@
           "ff_metrics",
           "ff_schema_demo",
           "ff_multitable",
-<<<<<<< HEAD
-          "ff_walkthrough",
         ],
       };
     </script>
@@ -622,62 +577,10 @@
             "ff_schema_demo",
             "ff_multitable",
             "ff_metrics",
-            "ff_walkthrough",
           ];
     </script>
     <script src="./assets/feature-flags.js"></script>
     <script src="./assets/ui-shell-loader.js"></script>
-    <script type="module">
-      const bundleHref = new URL(
-        "./assets/generated/ui-shell.js",
-        window.location.href
-      ).toString();
-
-      async function ensureShellLoaded() {
-        if (window.__LetstalkCdcUiShellLoaded) return;
-        try {
-          await import(/* @vite-ignore */ bundleHref);
-          window.__LetstalkCdcUiShellLoaded = true;
-        } catch (error) {
-          console.warn("Comparator shell bundle failed to load", error);
-        }
-      }
-
-      if (window.cdcFeatureFlags?.has?.("comparator_v2")) {
-        void ensureShellLoaded();
-      }
-=======
-          "ff_metrics",
-        ];
-  </script>
-  <script src="./assets/feature-flags.js"></script>
-  <script src="./assets/ui-shell-loader.js"></script>
-  <script>
-    (() => {
-      const DEFAULT_STATUS_TEXT = "Add a column to begin";
-
-      const overlay = document.getElementById("onboardingOverlay");
-      const status = document.getElementById("schemaStatus");
-      const pills = document.getElementById("schemaPills");
-      const start = document.getElementById("onboardingStart");
-
-      const defaultState = {
-        schema: [],
-        rows: [],
-        events: [],
-        schemaVersion: 1,
-        scenarioId: null,
-        remoteId: null,
-      };
->>>>>>> 97bf32fd
-
-      window.addEventListener("cdc:feature-flags", (event) => {
-        const detail = Array.isArray(event.detail) ? event.detail : [];
-        if (detail.includes("comparator_v2")) {
-          void ensureShellLoaded();
-        }
-      });
-    </script>
     <script>
       (() => {
         const DEFAULT_STATUS_TEXT = "Add a column to begin";
@@ -714,24 +617,10 @@
           if (overlay) overlay.style.display = "none";
         }
 
-<<<<<<< HEAD
         start?.addEventListener("click", (event) => {
           event.preventDefault();
           seedBlankWorkspace();
         });
-=======
-      window.seedBlankWorkspace = seedBlankWorkspace;
-    })();
-  </script>
-  <script type="module" src="assets/method-copy.js"></script>
-  <script type="module" src="assets/shared-scenarios.js"></script>
-  <script src="assets/sim-loader.js"></script>
-  <script src="assets/event-log-loader.js"></script>
-  <script src="assets/telemetry.js"></script>
-  <script type="module" src="assets/app.js"></script>
-  <script src="assets/tooltips.js"></script>
-</body>
->>>>>>> 97bf32fd
 
         function initializeOverlay() {
           if (status && !status.textContent) {
