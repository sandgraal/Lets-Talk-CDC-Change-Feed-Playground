--- conflicted
+++ resolved
@@ -3,13 +3,8 @@
 _Tooling status: `npm run build:sim` → `assets/generated/sim-bundle.js`, `npm run build:web` → `assets/generated/ui-shell.js`. React comparator now renders multi-lane polling/trigger/log preview with tunable method controls._
 
 ## Status Snapshot
-<<<<<<< HEAD
-- Completed: Guided workspace→comparator spotlight, scenario guardrails, comparator overlays, deterministic clock controls, harness automation, telemetry client, and CI/readiness assets are in place (see sections below for detail).
-- Outstanding focus: Guided tour tooltip-sync story for the legacy shell, feature flag hook and rollout calendar, honest callouts copy pairing, timeline performance strategy, Loom walkthrough recording, and the recurring scenario taxonomy review.
-=======
-- Completed: Feature flag runtime hook (`comparator_v2`), comparator overlays, deterministic clock controls, harness automation, telemetry client, and CI/readiness assets are in place (see sections below for detail).
-- Outstanding focus: Guided onboarding spotlight scripting, honest callouts copy pairing, timeline performance strategy, Loom walkthrough recording, and the recurring scenario taxonomy review.
->>>>>>> 439d6a15
+- Completed: Copy alignment (`assets/method-copy.js`), comparator overlays, deterministic clock controls, harness automation, telemetry client, and CI/readiness assets are in place (see sections below for detail).
+- Outstanding focus: Guided onboarding spotlight scripting, timeline performance strategy, Loom walkthrough recording, and the recurring scenario taxonomy review.
 
 ## Implementation Plan (Remaining Deliverables)
 1. Guided onboarding polish
@@ -23,8 +18,8 @@
    - ✅ Implemented the `comparator_v2` runtime hook in the shell bootstrap.
    - ✅ Captured the staged rollout calendar inside `docs/launch-readiness.md` and circulated with Solutions Engineering.
 4. Copy alignment and education
-   - Finalize “honest callouts” and “when to use which” copy blocks and wire them into the comparator UI.
-   - Mirror the copy updates in supporting docs so product, docs, and telemetry taxonomies stay in sync.
+   - ✅ Finalized “honest callouts” and “when to use which” copy blocks and wired them into the comparator UI via `assets/method-copy.js`.
+   - ✅ Mirrored the copy updates in supporting docs (method guidance panel + checklist note) so product, docs, and telemetry taxonomies stay in sync.
 5. Timeline performance hardening
    - Profile comparator timelines with >1k events, document findings, and prototype virtualization if required.
    - Record the decision and thresholds in the risk register once validated.
@@ -56,7 +51,7 @@
 
 ## Telemetry + Copy
 - ✅ Lightweight telemetry client buffers events to localStorage, exposes `window.telemetry.track`, and instruments key comparator/workspace flows.
-- Draft copy for “honest callouts” and “when to use which” sections so UI and docs share the canonical text. _(still pending)_
+- ✅ “Honest callouts” / “when to use which” copy lives in `assets/method-copy.js`, surfaced in comparator lanes and the legacy shell guidance panel.
 - ✅ Telemetry taxonomy documented in `docs/telemetry-taxonomy.md`, mapping events to activation, funnel-drop, completeness, and collaboration questions.
 
 ## Risks to Monitor
