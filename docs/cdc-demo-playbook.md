# CDC Demo Playbook

Use these scripts to deliver crisp, repeatable walkthroughs of the playground for data engineers and architects. Each flow pairs a curated scenario with the comparator controls so you can highlight why different capture methods behave the way they do.

## Prerequisites

- Run `npm install && npm run build` to generate `assets/generated/` bundles.
- Open `index.html` from the project root (double-click or `open index.html`).
- Confirm the comparator is visible (`Preparing simulator preview…` goes away once bundles are built).
- Reset the workspace via **Clear workspace** if a previous session left residual state.

## Quick reference

| Demo | Best for | Controls to tweak |
| ---- | -------- | ----------------- |
| CRUD basics | Showing delete visibility and polling lag | Polling interval + soft-delete visibility |
| Schema evolution | Column backfills and schema drift | Add column, backfill toggle, trigger vs. log comparison |
| Orders + items transactions | Multi-table atomicity and apply-on-commit | Apply-on-commit toggle + lag overlays |
| Outbox relay | Contrasting change feed vs. application-managed outbox | Enable Polling + Log + Trigger, then enable snapshot drop / dedupe |
| Snapshot replay | Offset resets and re-seeding change feeds | Drop snapshot rows + dedupe on PK toggles |
| Retention & erasure | Privacy deletes, masking, and retention windows | Soft delete visibility + Drop snapshot + Dedupe on PK |

## Demo 1 – CRUD basics and delete capture

1. Load the **CRUD Basic** scenario from the gallery or comparator quick-pick.
2. Enable the **Polling** and **Log** methods; keep **Trigger** off to focus the contrast.
3. Set **Polling interval** to 350–500ms to exaggerate lag.
4. Start the run and expand the **Event Log**.
5. Highlight that deletes may be invisible in polling until the next sweep, while the log method emits the delete instantly.
6. Toggle **Soft deletes** on and off to show how tombstones appear vs. disappear downstream.

**Talking points**
- Why polling needs either tombstones or periodic full refreshes to avoid ghost rows.
- How log-based capture handles deletes even when the source row is already gone.
- How downstream consumers can mis-order events if the poll cadence is too wide.

## Demo 2 – Schema evolution with backfill expectations

1. Load **Schema Evolution**.
2. Run once with **Trigger** and **Log** both enabled to establish a baseline.
3. In the **Schema** panel, add a column (e.g., `loyalty_notes` as `string`) and choose **Backfill existing rows**.
4. Rerun and pause mid-stream to observe:
   - **Log** emits the schema change immediately, followed by backfilled values.
   - **Trigger** may lag until the next trigger cycle but preserves column order and defaults.
5. Flip **Backfill existing rows** off and rerun to show how nulls appear downstream and how consumers should guard for missing columns.
6. Use the **Lane diff overlay** to pinpoint any missing updates caused by backfill choices.

**Talking points**
- Schema propagation order: DDL first, then DML, and why some sinks need schema compatibility mode.
- Backfill trade-offs: immediate correctness vs. bursty load on the source.
- Why feature flags (`ff_trigger_mode`, `ff_walkthrough`) stay enabled for this flow.

## Demo 3 – Orders + items with apply-on-commit

1. Load **Orders + Items Transactions**.
2. Enable **Trigger** and **Log**; keep **Polling** optional to show worst-case lag.
3. Turn **Apply on commit** **on** so downstream apply waits for all operations in a transaction.
4. Run and open the **Lane checks summary** to confirm both methods stay aligned with no missing rows.
5. Turn **Apply on commit** **off** and rerun to show transient gaps where orders appear without items (or vice versa).
6. Use **Load in workspace** to push the scenario back to the main playground and experiment with additional updates.

**Talking points**
- Multi-entity writes and why ordering guarantees matter for referential integrity.
- How log vs. trigger capture handle transaction grouping and why apply-on-commit is safer for downstream joins.
- Interpreting lag overlays to spot the precise point where ordering breaks.

## Demo 4 – Outbox relay vs. raw change feed

1. Load **Outbox Relay**.
2. Enable all three methods (**Polling**, **Trigger**, **Log**) to mirror typical hybrid deployments (table-level change feed plus application-managed outbox rows).
3. Start the run and pin the **Event Log** filter to `outbox_events` to watch the business events the app emits.
4. Toggle **Drop snapshot rows** and **Dedupe on PK** in the Event Log toolbar to show how downstream services can avoid replaying the same outbox event even if the change feed replays historical rows.
5. Flip **Trigger** off mid-run to illustrate what happens when the app stops writing to the outbox while base table updates continue through the log stream.
6. Pause and use the **Lane diff overlay** to show that base table changes still arrive via log/polling, while outbox rows can be used to drive idempotent notifications keyed by `event_key`.

**Talking points**
- Outbox pattern protects business event schemas from breaking changes in the source tables.
- Why per-event keys (`event_key`) and monotonic IDs (`EVT-221-*`) make dedupe + ordering straightforward downstream.
- How to combine raw change feed (for data lake) with outbox events (for fan-out notifications) without double-processing.

## Demo 5 – Retention and GDPR erasure

1. Load **Retention & Erasure** from the gallery.
2. Enable **Polling** and **Log**; toggle **soft deletes** on so tombstones stay visible.
3. Start the run and open the **Event Log**, filtering to `customers` and `marketing_preferences` to see deletes and masking steps.
4. Toggle **Drop snapshot rows** and **Dedupe on PK** to illustrate how downstream systems avoid replaying masked history.
5. Pause when `C-300` is deleted to highlight the hard delete, then resume to watch `C-301` transition through `retained_for_legal` before being erased.
6. Flip **Apply on commit** on/off to show how grouped deletes + audit rows stay atomic in the sink.

**Talking points**
- Tombstones vs. masking: why masking `email` before delete keeps privacy obligations even if polling lags.
- How retention windows/holds mean log streams keep emitting events even when soft-deleted rows linger for compliance.
- Why downstream dedupe + drop-snapshot controls matter when replaying erasure workflows from change feeds.

<<<<<<< HEAD
## Demo 6 – Snapshot handoff to live tail

1. Load **Snapshot ➜ Stream** from the gallery.
2. Enable **Polling**, **Trigger**, and **Log** to mirror a typical snapshot-then-stream rollout.
3. Start the run with **Drop snapshot rows** **off** so the initial rows land, then toggle it **on** once the stream catches up to show how sinks avoid replaying the snapshot.
4. Turn **Dedupe on PK** on and pause when `AC-301` updates to highlight how resumptions collapse duplicate keys after reconnects.
5. Flip **Trigger** off midway to demonstrate how application-driven captures can stop while log streaming continues for the live tail.
6. Re-run with **Polling interval** widened to emphasise how snapshot copies can drift if polling misses intervening updates.

**Talking points**
- Snapshot vs. stream sequencing: why sinks need a drop-snapshot toggle to avoid reprocessing once change data arrives.
- Resume semantics: how dedupe-on-PK protects against duplicates when connectors restart mid-snapshot.
- Why pairing log/trigger streams with a one-time snapshot is the safest way to accelerate initial loads without sacrificing ordering.
=======
## Demo 6 – Snapshot replay and idempotent apply

1. Load **Snapshot Replay** from the gallery.
2. Enable **Polling** and **Log** lanes to compare replay behaviour; leave **Trigger** off for clarity.
3. Run once with default Event Log settings to show how replayed snapshot rows (`LED-100`) surface as duplicate inserts when offsets reset.
4. Toggle **Drop snapshot rows** and **Dedupe on PK** in the Event Log toolbar, then rerun to demonstrate how downstream apply stays idempotent even if the source re-seeds.
5. Use **Load in workspace** and tweak **Polling interval** to simulate long-running catch-ups; open **Lane diff overlay** to see where duplicate rows would have landed without dedupe.

**Talking points**
- Why offset resets or full refreshes often replay historical rows even when downstream already applied them.
- How PK-based dedupe and drop-snapshot controls prevent data drift when reprocessing a feed.
- When to combine snapshot drops with **Apply on commit** to keep multi-row ledger updates consistent across sinks.
>>>>>>> 4f53863b

## Tips for live sessions

- Keep the **Metrics dashboard** open to call out backlog and lag percentiles per method.
- Use the **NDJSON export** from the Event Log when attendees want to inspect raw change events.
- If Playwright or harness tests recently failed, rerun `npm run check:bundles` to confirm local assets match sources before presenting.
- Share the **Scenario matrix** from the README when handing off self-serve exploration.<|MERGE_RESOLUTION|>--- conflicted
+++ resolved
@@ -92,7 +92,6 @@
 - How retention windows/holds mean log streams keep emitting events even when soft-deleted rows linger for compliance.
 - Why downstream dedupe + drop-snapshot controls matter when replaying erasure workflows from change feeds.
 
-<<<<<<< HEAD
 ## Demo 6 – Snapshot handoff to live tail
 
 1. Load **Snapshot ➜ Stream** from the gallery.
@@ -106,20 +105,6 @@
 - Snapshot vs. stream sequencing: why sinks need a drop-snapshot toggle to avoid reprocessing once change data arrives.
 - Resume semantics: how dedupe-on-PK protects against duplicates when connectors restart mid-snapshot.
 - Why pairing log/trigger streams with a one-time snapshot is the safest way to accelerate initial loads without sacrificing ordering.
-=======
-## Demo 6 – Snapshot replay and idempotent apply
-
-1. Load **Snapshot Replay** from the gallery.
-2. Enable **Polling** and **Log** lanes to compare replay behaviour; leave **Trigger** off for clarity.
-3. Run once with default Event Log settings to show how replayed snapshot rows (`LED-100`) surface as duplicate inserts when offsets reset.
-4. Toggle **Drop snapshot rows** and **Dedupe on PK** in the Event Log toolbar, then rerun to demonstrate how downstream apply stays idempotent even if the source re-seeds.
-5. Use **Load in workspace** and tweak **Polling interval** to simulate long-running catch-ups; open **Lane diff overlay** to see where duplicate rows would have landed without dedupe.
-
-**Talking points**
-- Why offset resets or full refreshes often replay historical rows even when downstream already applied them.
-- How PK-based dedupe and drop-snapshot controls prevent data drift when reprocessing a feed.
-- When to combine snapshot drops with **Apply on commit** to keep multi-row ledger updates consistent across sinks.
->>>>>>> 4f53863b
 
 ## Tips for live sessions
 
