# Action Plan – November 2025 Review
**Created:** 2025-11-17  
**Review Reference:** [IMPLEMENTATION_STATUS.md](./IMPLEMENTATION_STATUS.md)

---

## Quick Summary
Focus this cycle on restoring automated E2E coverage, eliminating feature flag drift, and adding guardrails so the reverted `index.html` remains performant and in sync with generated assets.

---
---
## ✅ Completed in This Pass
- Refreshed status/reporting docs to reflect the `0.1.0` snapshot and current test signal.
- Updated README “Current Status” to avoid overstating readiness.

---

## 🚀 Phase 1: Critical (This Week)
1. **Unblock Playwright E2E**
   - [x] Add `npx playwright install --with-deps` (or setup action) to CI and document local command in `docs/development.md` - **COMPLETED** (CI already has install step in preflight.yml; added comprehensive local setup docs)
   - [ ] Rerun `npm run test:e2e`; attach trace artifacts and capture failures if any persist beyond browser install.
   - [x] Cache browser binaries to keep CI stable - **COMPLETED** (added Playwright browser caching to preflight.yml using actions/cache@v4)

2. **Align Feature Flag Defaults**
   - [x] Decide shipping stance for `ff_walkthrough` and `ff_trigger_mode` - **COMPLETED** (both enabled as ready)
   - [x] Update `index.html`, `assets/feature-flags.js` consumers, and `docs/feature-flags.md` together based on the decision - **COMPLETED**
   - [x] Add a shared flag manifest (JSON/TS) to prevent future drift across docs, loaders, and tests - **COMPLETED** (manifest exists and lint:flags validates alignment)

3. **Bundle Freshness & Perf Guardrails**
<<<<<<< HEAD
   - [x] Add a check (script or CI step) that asserts generated bundles in `assets/generated/` are fresh relative to source before publishing - **COMPLETED** (`check:bundles` now fails when sim/web sources are newer than generated assets and is included in `ci:preflight`)
   - [ ] Capture baseline load metrics for the reverted shell (LCP/TTI/transfer size) and document budgets in `docs/development.md`.
=======
   - [x] Add a check (script or CI step) that asserts generated bundles in `assets/generated/` are fresh relative to source before publishing - **COMPLETED** (`check:bundles` script exists and is included in `ci:preflight`; uses git status to ensure bundles are committed)
   - [x] Capture baseline load metrics for the reverted shell (LCP/TTI/transfer size) and document budgets in `docs/development.md` - **COMPLETED** (created `docs/performance-budgets.md` with comprehensive budgets, measurement methods, and baseline metrics; added performance section to development.md)
>>>>>>> 0d55eced

---

## ⏭️ Phase 2: Hardening (Next 1–2 Weeks)
1. **Documentation Touch-ups**
   - [x] Add a short "rerun E2E locally" section (Playwright install + common failure modes) to the development playbook - **COMPLETED** (added comprehensive E2E testing section to development.md)
   - [x] Clarify in `docs/feature-flags.md` how query params, Appwrite config, and localStorage are merged - **COMPLETED** (added detailed merge behavior explanation with examples)

2. **Security & Dependency Hygiene**
   - [x] Add a lightweight `npm audit --production` job in CI; document the expected cadence for running it locally - **COMPLETED** (added to preflight.yml, added `audit:prod` script, updated SECURITY.md and development.md)
   - [x] Evaluate whether Playwright/browser caching affects container image size; document mitigations if needed - **COMPLETED** (added Playwright browser caching to preflight.yml using actions/cache; browsers cached by package-lock.json hash, reducing CI time without affecting image size since cache is ephemeral)

3. **Harness & Transaction Drift Verification**
   - [ ] Once E2E is unblocked, rerun harness/nightly checks and confirm transaction drift scenarios stay green.
   - [ ] Capture any flakiness and add retries or timeouts where appropriate.

---

## Ownership & Check-ins
- **Owner:** Core duo (rotating)  
- **Cadence:**
  - Daily: Track E2E unblock progress
  - Weekly: Review perf budgets and bundle freshness check outcomes
  - End of month: Update status + action plan based on new test signal<|MERGE_RESOLUTION|>--- conflicted
+++ resolved
@@ -27,13 +27,8 @@
    - [x] Add a shared flag manifest (JSON/TS) to prevent future drift across docs, loaders, and tests - **COMPLETED** (manifest exists and lint:flags validates alignment)
 
 3. **Bundle Freshness & Perf Guardrails**
-<<<<<<< HEAD
-   - [x] Add a check (script or CI step) that asserts generated bundles in `assets/generated/` are fresh relative to source before publishing - **COMPLETED** (`check:bundles` now fails when sim/web sources are newer than generated assets and is included in `ci:preflight`)
-   - [ ] Capture baseline load metrics for the reverted shell (LCP/TTI/transfer size) and document budgets in `docs/development.md`.
-=======
    - [x] Add a check (script or CI step) that asserts generated bundles in `assets/generated/` are fresh relative to source before publishing - **COMPLETED** (`check:bundles` script exists and is included in `ci:preflight`; uses git status to ensure bundles are committed)
    - [x] Capture baseline load metrics for the reverted shell (LCP/TTI/transfer size) and document budgets in `docs/development.md` - **COMPLETED** (created `docs/performance-budgets.md` with comprehensive budgets, measurement methods, and baseline metrics; added performance section to development.md)
->>>>>>> 0d55eced
 
 ---
 
