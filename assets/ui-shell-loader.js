(function initUiShell(global) {
  if (global.__LetstalkCdcUiShellLoaded) return;

  const FLAG_NAME = "comparator_v2";

  if (!global.__LetstalkCdcFallbackOrigins) {
    global.__LetstalkCdcFallbackOrigins = ["http://localhost:4173", "http://localhost:5173"];
  }
  const fallbackOrigins = global.__LetstalkCdcFallbackOrigins;

  const bundleHref = "./generated/ui-shell.js";

  const scriptBase = (() => {
    if (typeof document !== "undefined" && document.currentScript?.src) {
      return document.currentScript.src;
    }
    if (typeof location !== "undefined" && location.href) {
      return location.href;
    }
    return bundleHref;
  })();

  const assetHeaderEntries = (() => {
    const raw = global.APPWRITE_CFG?.assetHeaders;
    if (!raw || typeof raw !== "object") return [];
    return Object.entries(raw).filter(([, value]) => typeof value === "string" && value);
  })();

  const loaderUtils = global.__LetstalkCdcLoaderUtils;
  if (!loaderUtils) {
    console.error("loader-utils.js must be loaded before ui-shell-loader.js");
    return;
  }

  const { candidateHrefs, importFromCandidates } = loaderUtils;

  function hasComparatorFlag() {
    return Boolean(global.cdcFeatureFlags?.has?.(FLAG_NAME));
  }

  function markUnavailable() {
    const root = document.getElementById("simShellRoot");
    if (!root) return;
    root.innerHTML =
      '<div class="sim-shell__placeholder">' +
      '<p>Enable the comparator_v2 feature flag to load the CDC Method Comparator.</p>' +
      '<p class="sim-shell__placeholder-actions">' +
      '<button type="button" id="simShellEnableFlag">Enable & retry</button>' +
      " <span aria-live=\"polite\">(Note: Previously saved flag state may override this setting)</span>" +
      "</p>" +
      "</div>";

    const enableButton = document.getElementById("simShellEnableFlag");
    if (enableButton) {
      enableButton.addEventListener(
        "click",
        () => {
          try {
            global.cdcFeatureFlags?.enable?.(FLAG_NAME);
          } catch {
            /* ignore flag failures */
          }
          bootWhenReady();
        },
        { once: true }
      );
    }
  }

  function markMissingBundle() {
    const root = document.getElementById("simShellRoot");
    if (!root) return;
<<<<<<< HEAD
    
    const placeholder = document.createElement('div');
    placeholder.className = 'sim-shell__placeholder';
    
    const message = document.createElement('p');
    message.textContent = 'Simulator preview unavailable. Run ';
    const code = document.createElement('code');
    code.textContent = 'npm run build:web';
    message.appendChild(code);
    message.appendChild(document.createTextNode(' to generate comparator assets, then reload.'));
    
    const triedList = document.createElement('p');
    triedList.className = 'sim-shell__placeholder-actions';
    triedList.textContent = `Tried: ${candidateHrefs(bundleHref).join(", ")}`;
    
    placeholder.appendChild(message);
    placeholder.appendChild(triedList);
    root.innerHTML = '';
    root.appendChild(placeholder);
=======
    root.innerHTML =
      '<div class="sim-shell__placeholder">' +
      '<p>Simulator preview unavailable. Run <code>npm run build:web</code> to generate comparator assets, then reload.</p>' +
      `<p class="sim-shell__placeholder-actions">Tried: ${candidateHrefs(bundleHref, scriptBase, fallbackOrigins).join(", ")}</p>` +
      "</div>";
>>>>>>> 778889b4
  }

  async function loadShell() {
    try {
      await importFromCandidates(
        bundleHref,
        scriptBase,
        fallbackOrigins,
        assetHeaderEntries,
        "Simulator UI shell"
      );
      global.__LetstalkCdcUiShellLoaded = true;
    } catch (error) {
      console.warn(
        "Simulator UI shell bundle missing. Run `npm run build:web` to generate assets/generated/ui-shell.js before loading the page.",
        error
      );
      markMissingBundle();
    }
  }

  function bootWhenReady() {
    if (!hasComparatorFlag()) {
      markUnavailable();
      return;
    }

    if (document.readyState === "loading") {
      document.addEventListener(
        "DOMContentLoaded",
        () => {
          void loadShell();
        },
        { once: true }
      );
    } else {
      void loadShell();
    }
  }

  if (hasComparatorFlag()) {
    bootWhenReady();
  } else {
    markUnavailable();
    const listener = event => {
      const detail = Array.isArray(event.detail) ? event.detail : [];
      if (detail.includes(FLAG_NAME)) {
        global.removeEventListener("cdc:feature-flags", listener);
        bootWhenReady();
      }
    };
    global.addEventListener("cdc:feature-flags", listener);
  }
})(typeof window !== "undefined" ? window : globalThis);<|MERGE_RESOLUTION|>--- conflicted
+++ resolved
@@ -70,7 +70,6 @@
   function markMissingBundle() {
     const root = document.getElementById("simShellRoot");
     if (!root) return;
-<<<<<<< HEAD
     
     const placeholder = document.createElement('div');
     placeholder.className = 'sim-shell__placeholder';
@@ -90,13 +89,6 @@
     placeholder.appendChild(triedList);
     root.innerHTML = '';
     root.appendChild(placeholder);
-=======
-    root.innerHTML =
-      '<div class="sim-shell__placeholder">' +
-      '<p>Simulator preview unavailable. Run <code>npm run build:web</code> to generate comparator assets, then reload.</p>' +
-      `<p class="sim-shell__placeholder-actions">Tried: ${candidateHrefs(bundleHref, scriptBase, fallbackOrigins).join(", ")}</p>` +
-      "</div>";
->>>>>>> 778889b4
   }
 
   async function loadShell() {
