(function initUiShell(global) {
  if (global.__LetstalkCdcUiShellLoaded) return;

  const FLAG_NAME = "comparator_v2";

  if (!global.__LetstalkCdcFallbackOrigins) {
    global.__LetstalkCdcFallbackOrigins = ["http://localhost:4173", "http://localhost:5173"];
  }
  const fallbackOrigins = global.__LetstalkCdcFallbackOrigins;

  const bundleHref = "./generated/ui-shell.js";

  const scriptBase = (() => {
    if (typeof document !== "undefined" && document.currentScript?.src) {
      return document.currentScript.src;
    }
    if (typeof location !== "undefined" && location.href) {
      return location.href;
    }
    return bundleHref;
  })();

  const assetHeaderEntries = (() => {
    const raw = global.APPWRITE_CFG?.assetHeaders;
    if (!raw || typeof raw !== "object") return [];
    return Object.entries(raw).filter(([, value]) => typeof value === "string" && value);
  })();

  const loaderUtils = global.__LetstalkCdcLoaderUtils;
  if (!loaderUtils) {
    console.error("loader-utils.js must be loaded before ui-shell-loader.js");
    return;
  }

  const { candidateHrefs, importFromCandidates } = loaderUtils;

  function hasComparatorFlag() {
    return Boolean(global.cdcFeatureFlags?.has?.(FLAG_NAME));
  }

  function markUnavailable() {
    const root = document.getElementById("simShellRoot");
    if (!root) return;
    root.innerHTML = `
      <div class="sim-shell__placeholder">
        <p>Enable the comparator_v2 feature flag to load the CDC Method Comparator.</p>
        <p class="sim-shell__placeholder-actions">
          <button type="button" id="simShellEnableFlag">Enable & retry</button>
          <span aria-live="polite">(Note: Previously saved flag state may override this setting)</span>
        </p>
      </div>
    `;

    const enableButton = document.getElementById("simShellEnableFlag");
    if (enableButton) {
      enableButton.addEventListener(
        "click",
        () => {
          try {
            global.cdcFeatureFlags?.enable?.(FLAG_NAME);
          } catch {
            /* ignore flag failures */
          }
          bootWhenReady();
        },
        { once: true }
      );
    }
  }

  function markMissingBundle() {
    const root = document.getElementById("simShellRoot");
    if (!root) return;
<<<<<<< HEAD
    root.innerHTML = `
      <div class="sim-shell__placeholder">
        <p>Simulator preview unavailable. Run <code>npm run build:web</code> to generate comparator assets, then reload.</p>
        <p class="sim-shell__placeholder-actions">Tried: ${candidateHrefs(bundleHref).join(", ")}</p>
      </div>
    `;
=======
    root.innerHTML =
      '<div class="sim-shell__placeholder">' +
      '<p>Simulator preview unavailable. Run <code>npm run build:web</code> to generate comparator assets, then reload.</p>' +
      `<p class="sim-shell__placeholder-actions">Tried: ${candidateHrefs(bundleHref, scriptBase, fallbackOrigins).join(", ")}</p>` +
      "</div>";
>>>>>>> 778889b4
  }

  async function loadShell() {
    try {
      await importFromCandidates(
        bundleHref,
        scriptBase,
        fallbackOrigins,
        assetHeaderEntries,
        "Simulator UI shell"
      );
      global.__LetstalkCdcUiShellLoaded = true;
    } catch (error) {
      console.warn(
        "Simulator UI shell bundle missing. Run `npm run build:web` to generate assets/generated/ui-shell.js before loading the page.",
        error
      );
      markMissingBundle();
    }
  }

  function bootWhenReady() {
    if (!hasComparatorFlag()) {
      markUnavailable();
      return;
    }

    if (document.readyState === "loading") {
      document.addEventListener(
        "DOMContentLoaded",
        () => {
          void loadShell();
        },
        { once: true }
      );
    } else {
      void loadShell();
    }
  }

  if (hasComparatorFlag()) {
    bootWhenReady();
  } else {
    markUnavailable();
    const listener = event => {
      const detail = Array.isArray(event.detail) ? event.detail : [];
      if (detail.includes(FLAG_NAME)) {
        global.removeEventListener("cdc:feature-flags", listener);
        bootWhenReady();
      }
    };
    global.addEventListener("cdc:feature-flags", listener);
  }
})(typeof window !== "undefined" ? window : globalThis);<|MERGE_RESOLUTION|>--- conflicted
+++ resolved
@@ -71,20 +71,12 @@
   function markMissingBundle() {
     const root = document.getElementById("simShellRoot");
     if (!root) return;
-<<<<<<< HEAD
     root.innerHTML = `
       <div class="sim-shell__placeholder">
         <p>Simulator preview unavailable. Run <code>npm run build:web</code> to generate comparator assets, then reload.</p>
         <p class="sim-shell__placeholder-actions">Tried: ${candidateHrefs(bundleHref).join(", ")}</p>
       </div>
     `;
-=======
-    root.innerHTML =
-      '<div class="sim-shell__placeholder">' +
-      '<p>Simulator preview unavailable. Run <code>npm run build:web</code> to generate comparator assets, then reload.</p>' +
-      `<p class="sim-shell__placeholder-actions">Tried: ${candidateHrefs(bundleHref, scriptBase, fallbackOrigins).join(", ")}</p>` +
-      "</div>";
->>>>>>> 778889b4
   }
 
   async function loadShell() {
