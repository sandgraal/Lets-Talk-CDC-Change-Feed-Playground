--- conflicted
+++ resolved
@@ -1285,7 +1285,6 @@
   box-shadow: 0 0 12px rgba(255, 154, 118, 0.75);
 }
 
-<<<<<<< HEAD
 .tour-scrim {
   position: fixed;
   inset: 0;
@@ -1369,7 +1368,8 @@
   border-radius: 12px;
   box-shadow: 0 0 0 6px rgba(99, 102, 241, 0.2);
   transition: outline-color 0.2s ease, box-shadow 0.2s ease;
-=======
+}
+
 .method-guidance {
   margin-top: 16px;
   padding: 16px 18px;
@@ -1403,7 +1403,7 @@
   color: #cbd5f5;
   line-height: 1.4;
   font-size: 0.95rem;
->>>>>>> a2b33e81
+}
 }
 
 @media (max-width: 960px) {
