--- conflicted
+++ resolved
@@ -147,11 +147,8 @@
   onboardingClose: document.getElementById("onboardingClose"),
   onboardingDismiss: document.getElementById("onboardingDismiss"),
   onboardingStart: document.getElementById("onboardingStart"),
-<<<<<<< HEAD
   guidedTourButton: document.getElementById("btnGuidedTour"),
-=======
   methodGuidance: document.getElementById("methodGuidance"),
->>>>>>> a2b33e81
   saveRemote: document.getElementById("btnSaveRemote"),
   shareLink: document.getElementById("btnShareLink"),
   quickstartCards: {
@@ -212,7 +209,8 @@
   },
 ];
 
-<<<<<<< HEAD
+const METHOD_KEYS = ["polling", "trigger", "log"];
+
 const TOUR_DEFAULT_TIMEOUT = 4500;
 const TOUR_COMPARATOR_TIMEOUT = 7000;
 const GUIDED_TOUR_STEPS = [
@@ -301,8 +299,7 @@
       root.innerHTML = "<p>Preparing simulator preview…</p>";
     }
   }
-=======
-const METHOD_KEYS = ["polling", "trigger", "log"];
+}
 
 function renderMethodGuidance() {
   const container = els.methodGuidance;
@@ -336,7 +333,6 @@
   fragment.appendChild(list);
   container.innerHTML = "";
   container.appendChild(fragment);
->>>>>>> a2b33e81
 }
 
 function getTemplateById(id) {
@@ -2794,17 +2790,17 @@
 
   renderTemplateGallery();
   bindUiHandlers();
-<<<<<<< HEAD
   renderComparatorFlagState(isComparatorFlagEnabled());
+  renderMethodGuidance();
   if (typeof window !== "undefined") {
     window.addEventListener("cdc:feature-flags", event => {
       const detail = Array.isArray(event.detail) ? event.detail : [];
       renderComparatorFlagState(detail.includes("comparator_v2"));
+      if (detail.includes("comparator_v2")) {
+        renderMethodGuidance();
+      }
     });
   }
-=======
-  renderMethodGuidance();
->>>>>>> a2b33e81
   if (typeof window !== "undefined") {
     window.dispatchEvent(new CustomEvent("cdc:scenario-filter", { detail: { query: uiState.scenarioFilter } }));
   }
