--- conflicted
+++ resolved
@@ -69,11 +69,7 @@
 import { SchemaWalkthrough } from "./components/SchemaWalkthrough";
 import { LaneDiffOverlay } from "./components/LaneDiffOverlay";
 import { PresetGuidance } from "./components/PresetGuidance";
-<<<<<<< HEAD
 import { ScenarioGuidancePanel } from "./components/ScenarioGuidance";
-=======
-import { ConfigSnapshot, type ComparatorConfigSnapshot } from "./components/ConfigSnapshot";
->>>>>>> 60901644
 import { SCENARIOS, ShellScenario } from "./scenarios";
 import { track, trackClockControl } from "./telemetry";
 import "./styles/shell.css";
@@ -3738,20 +3734,7 @@
         </p>
       )}
 
-<<<<<<< HEAD
       {scenarioGuidance ? <ScenarioGuidancePanel guidance={scenarioGuidance} /> : null}
-=======
-      <ConfigSnapshot
-        snapshot={comparatorConfigSnapshot}
-        onCopy={() =>
-          track("comparator.config.copy", {
-            scenario: scenario.id,
-            preset: preset.id,
-            methods: comparatorConfigSnapshot.methods.filter(method => method.active).map(method => method.id).join(","),
-          })
-        }
-      />
->>>>>>> 60901644
 
       <PresetGuidance
         preset={preset}
