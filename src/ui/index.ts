--- conflicted
+++ resolved
@@ -10,7 +10,6 @@
   type EventLogExportRecord,
 } from "./eventLogExport";
 export {
-<<<<<<< HEAD
   createTelemetryClient,
   type TelemetryClient,
   type TelemetryClientOptions,
@@ -20,10 +19,8 @@
   type TelemetryQuestionKey,
   type TelemetryStorage,
 } from "./telemetry";
-=======
   parseHarnessHistoryMarkdown,
   type HarnessHistoryTable,
   type HarnessHistoryRow,
   type HarnessHistoryCell,
-} from "./harnessHistory";
->>>>>>> 06b71019
+} from "./harnessHistory";