--- conflicted
+++ resolved
@@ -227,7 +227,6 @@
     }
   }
 
-<<<<<<< HEAD
     if (state.options.applyPolicy === "apply-on-commit" && consumer.ready.length > 0) {
       const sortedReady = [...consumer.ready].sort((a, b) => (a.commitTs === b.commitTs ? a.lsn - b.lsn : a.commitTs - b.commitTs));
       const flattenedPartitions = state.broker.partitions.flat();
@@ -247,23 +246,6 @@
         }
         consumer.appliedLog = [...consumer.appliedLog, ...tx.events];
         consumer.lastAppliedCommitTs = Math.max(consumer.lastAppliedCommitTs, tx.commitTs);
-=======
-  if (state.options.applyPolicy === "apply-on-commit" && consumer.ready.length > 0) {
-    const sortedReady = [...consumer.ready].sort((a, b) => (a.commitTs === b.commitTs ? a.lsn - b.lsn : a.commitTs - b.commitTs));
-    const pendingCommitCandidates = [
-      ...sortedReady.map(tx => tx.commitTs),
-      ...Object.values(consumer.buffered).map(buf => buf.commitTs),
-      ...state.broker.partitions.flat().map(evt => evt.commitTs),
-    ];
-    const floorCommitTs = pendingCommitCandidates.length > 0 ? Math.min(...pendingCommitCandidates) : 0;
-    const eligible = sortedReady.filter(tx => tx.commitTs <= floorCommitTs);
-    const slice = eligible.slice(0, state.options.maxApplyPerTick);
-    let tables = { ...consumer.tables };
-    const remaining = sortedReady.filter(tx => !slice.includes(tx));
-    for (const tx of slice) {
-      for (const event of tx.events) {
-        tables = applyEventToConsumer(tables, event, state.options.projectSchemaDrift);
->>>>>>> 5aa2ad73
       }
       consumer.appliedLog = [...consumer.appliedLog, ...tx.events];
       consumer.lastAppliedCommitTs = Math.max(consumer.lastAppliedCommitTs, tx.commitTs);
